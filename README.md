# Squart ML

<<<<<<< HEAD
Машинско учење за игру Squart. Овај пројекат имплементира ML модел који учи да игра Squart кроз самоиграње и тренирање.

## Структура пројекта

- `src/game.py` - Имплементација логике игре
- `src/data_generator.py` - Генератор података за тренирање
- `src/model.py` - ML модел за игру
- `src/train.py` - Скрипта за тренирање модела

## Инсталација

1. Креирајте виртуелно окружење:
```bash
python3 -m venv venv
source venv/bin/activate  # За Unix
# или
.\venv\Scripts\activate  # За Windows
```

2. Инсталирајте зависности:
```bash
pip install numpy pandas scikit-learn
```

## Употреба

За тренирање модела:
```bash
cd src
python train.py
```

Модел ће бити сачуван у `models/squart_model.joblib`.

## Лиценца

MIT 
=======
Squart је модерна iOS игра инспирисана класичном игром Икс-Окс (Tic-Tac-Toe), али са јединственим заокретом. Уместо традиционалних X и O симбола, играчи постављају хоризонталне и вертикалне жетоне на таблу, стварајући динамичнију и стратешки изазовнију игру.

## 🎮 Карактеристике

- **Модеран дизајн**: Чист и минималистички интерфејс са пажљиво одабраним бојама и анимацијама
- **Више режима игре**:
  - Игра за два играча на истом уређају
  - Игра против AI са три нивоа тежине
  - Онлајн мултиплејер (у развоју)
- **Паметни AI противник**: Користи напредне алгоритме за процену позиције и предвиђање потеза
- **Локализација**: Доступно на више језика:
  - Енглески
  - Српски
  - Немачки
  - Руски
  - Кинески (поједностављени)
- **Достигнућа и статистика**: Пратите свој напредак и откључајте достигнућа
- **Чување игре**: Аутоматско чување недовршених партија
- **Прилагодљиве опције**: Подешавање величине табле, времена за размишљање и других параметара

## 📱 Системски захтеви

- iOS 17.0 или новији
- iPhone или iPad уређај
- ~50MB слободног простора

## 🛠 Технички детаљи

- Написано у Swift и SwiftUI
- Користи најновије iOS технологије и дизајн смернице
- Оптимизовано за перформансе и ефикасно коришћење батерије
- Подржава Dark Mode
- Имплементира најбоље праксе за приступачност

## 🎯 Правила игре

1. Играчи наизменично постављају жетоне на таблу
2. Плави играч поставља хоризонталне жетоне
3. Црвени играч поставља вертикалне жетоне
4. Циљ је формирати линију од три жетона исте боје
5. Линија може бити хоризонтална, вертикална или дијагонална
6. Победник је играч који први формира линију
7. Игра је нерешена ако се табла попуни без победника

## 🎨 Дизајн

Squart користи минималистички дизајн са фокусом на:
- Чисте линије и једноставне облике
- Пажљиво одабрану палету боја
- Суптилне анимације и прелазе
- Интуитивну навигацију
- Јасне визуелне индикаторе

## 🔜 У развоју

- Онлајн мултиплејер
- Турнирски режим
- Додатне варијације табле
- Више достигнућа
- Статистика и рангирање
- Додатне локализације

## 🤝 Допринос

Погледајте [CONTRIBUTING.md](CONTRIBUTING.md) за детаље о томе како можете допринети пројекту.

## 📄 Лиценца

Овај пројекат је лиценциран под MIT лиценцом - погледајте [LICENSE](LICENSE) фајл за детаље.

## 🔒 Безбедност

За информације о безбедности и пријављивању рањивости, погледајте [SECURITY.md](SECURITY.md).

## 📝 Промене

За листу промена и историју верзија, погледајте [CHANGELOG.md](CHANGELOG.md).

## 👥 Аутори

- Стефан Гажа - Иницијални развој и дизајн

## 📫 Контакт

За питања и сугестије, отворите issue у GitHub репозиторијуму или пошаљите email на [email@example.com]. 
>>>>>>> 36be1149
<|MERGE_RESOLUTION|>--- conflicted
+++ resolved
@@ -1,16 +1,37 @@
-# Squart ML
+# Squart
 
-<<<<<<< HEAD
-Машинско учење за игру Squart. Овај пројекат имплементира ML модел који учи да игра Squart кроз самоиграње и тренирање.
+Squart је модерна iOS игра инспирисана класичном игром Икс-Окс (Tic-Tac-Toe), са јединственим заокретом и напредним AI противником базираним на машинском учењу.
 
-## Структура пројекта
+## 🎮 Карактеристике
+
+- **Модеран дизајн**: Чист и минималистички интерфејс са пажљиво одабраним бојама и анимацијама
+- **Више режима игре**:
+  - Игра за два играча на истом уређају
+  - Игра против AI са три нивоа тежине
+  - Онлајн мултиплејер (у развоју)
+- **Паметни AI противник**: 
+  - Користи напредне ML алгоритме за процену позиције
+  - Учи кроз самоиграње
+  - Адаптивна тежина
+- **Локализација**: Доступно на више језика
+- **Достигнућа и статистика**: Пратите свој напредак
+
+## 📱 Системски захтеви
+
+- iOS 17.0 или новији
+- iPhone или iPad уређај
+- ~50MB слободног простора
+
+## ML Компонента
+
+### Структура пројекта
 
 - `src/game.py` - Имплементација логике игре
 - `src/data_generator.py` - Генератор података за тренирање
 - `src/model.py` - ML модел за игру
 - `src/train.py` - Скрипта за тренирање модела
 
-## Инсталација
+### Инсталација ML окружења
 
 1. Креирајте виртуелно окружење:
 ```bash
@@ -25,9 +46,8 @@
 pip install numpy pandas scikit-learn
 ```
 
-## Употреба
+### Тренирање модела
 
-За тренирање модела:
 ```bash
 cd src
 python train.py
@@ -35,41 +55,11 @@
 
 Модел ће бити сачуван у `models/squart_model.joblib`.
 
-## Лиценца
-
-MIT 
-=======
-Squart је модерна iOS игра инспирисана класичном игром Икс-Окс (Tic-Tac-Toe), али са јединственим заокретом. Уместо традиционалних X и O симбола, играчи постављају хоризонталне и вертикалне жетоне на таблу, стварајући динамичнију и стратешки изазовнију игру.
-
-## 🎮 Карактеристике
-
-- **Модеран дизајн**: Чист и минималистички интерфејс са пажљиво одабраним бојама и анимацијама
-- **Више режима игре**:
-  - Игра за два играча на истом уређају
-  - Игра против AI са три нивоа тежине
-  - Онлајн мултиплејер (у развоју)
-- **Паметни AI противник**: Користи напредне алгоритме за процену позиције и предвиђање потеза
-- **Локализација**: Доступно на више језика:
-  - Енглески
-  - Српски
-  - Немачки
-  - Руски
-  - Кинески (поједностављени)
-- **Достигнућа и статистика**: Пратите свој напредак и откључајте достигнућа
-- **Чување игре**: Аутоматско чување недовршених партија
-- **Прилагодљиве опције**: Подешавање величине табле, времена за размишљање и других параметара
-
-## 📱 Системски захтеви
-
-- iOS 17.0 или новији
-- iPhone или iPad уређај
-- ~50MB слободног простора
-
 ## 🛠 Технички детаљи
 
-- Написано у Swift и SwiftUI
-- Користи најновије iOS технологије и дизајн смернице
-- Оптимизовано за перформансе и ефикасно коришћење батерије
+- iOS апликација: Swift и SwiftUI
+- ML модел: Python, scikit-learn
+- Оптимизовано за перформансе
 - Подржава Dark Mode
 - Имплементира најбоље праксе за приступачност
 
@@ -80,48 +70,22 @@
 3. Црвени играч поставља вертикалне жетоне
 4. Циљ је формирати линију од три жетона исте боје
 5. Линија може бити хоризонтална, вертикална или дијагонална
-6. Победник је играч који први формира линију
-7. Игра је нерешена ако се табла попуни без победника
-
-## 🎨 Дизајн
-
-Squart користи минималистички дизајн са фокусом на:
-- Чисте линије и једноставне облике
-- Пажљиво одабрану палету боја
-- Суптилне анимације и прелазе
-- Интуитивну навигацију
-- Јасне визуелне индикаторе
 
 ## 🔜 У развоју
 
 - Онлајн мултиплејер
 - Турнирски режим
+- Унапређени ML модел
 - Додатне варијације табле
-- Више достигнућа
-- Статистика и рангирање
-- Додатне локализације
 
 ## 🤝 Допринос
 
-Погледајте [CONTRIBUTING.md](CONTRIBUTING.md) за детаље о томе како можете допринети пројекту.
+Погледајте [CONTRIBUTING.md](CONTRIBUTING.md) за детаље.
 
 ## 📄 Лиценца
 
-Овај пројекат је лиценциран под MIT лиценцом - погледајте [LICENSE](LICENSE) фајл за детаље.
-
-## 🔒 Безбедност
-
-За информације о безбедности и пријављивању рањивости, погледајте [SECURITY.md](SECURITY.md).
-
-## 📝 Промене
-
-За листу промена и историју верзија, погледајте [CHANGELOG.md](CHANGELOG.md).
-
-## 👥 Аутори
-
-- Стефан Гажа - Иницијални развој и дизајн
+MIT лиценца - погледајте [LICENSE](LICENSE) фајл за детаље.
 
 ## 📫 Контакт
 
-За питања и сугестије, отворите issue у GitHub репозиторијуму или пошаљите email на [email@example.com]. 
->>>>>>> 36be1149
+За питања и сугестије, отворите issue у GitHub репозиторијуму.